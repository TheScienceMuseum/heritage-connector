from elasticsearch import helpers
from elasticsearch import Elasticsearch
from rdflib import Graph, Literal, RDF, URIRef
from rdflib.namespace import XSD, FOAF, OWL
from rdflib.serializer import Serializer
import json

# Should we implement this as a persistance class esp. for connection pooling?
# https://elasticsearch-dsl.readthedocs.io/en/latest/persistence.html

# es = Elasticsearch([{'host': 'localhost', 'port': 9200}])
es = Elasticsearch()

index = "heritageconnector"

context = [
    {"@foaf": "http://xmlns.com/foaf/0.1/", "@language": "en"},
    {"@schema": "http://www.w3.org/2001/XMLSchema#", "@language": "en"},
    {"@owl": "http://www.w3.org/2002/07/owl#", "@language": "en"},
]


def create_index():
    """Delete the exiting ES index if it exists and create a new index and mappings"""

    print("Wiping existing index: " + index)
    es.indices.delete(index=index, ignore=[400, 404])

    # setup any mappings etc.
    indexSettings = {"settings": {"number_of_shards": 1, "number_of_replicas": 0}}

    print("Creating new index: " + index)
    es.indices.create(index=index, body=indexSettings)

    return


def batch_create(data):
    """Batch load a set of new records into ElasticSearch"""

    # todo
    # https://elasticsearch-py.readthedocs.io/en/master/helpers.html#helpers

    return


def create(collection, record_type, data, jsonld):
    """Load a new record in ElasticSearch and return it's id"""

    # should we make our own ID using the subject URI?

    # create a ES doc
    doc = {
        "uri": data["uri"],
        "collection": collection,
        "type": record_type,
        "graph": json.loads(jsonld),
    }
    es_json = json.dumps(doc)

    # add JSON document to ES index
    response = es.index(index=index, body=es_json)

    print("Created ES record " + data["uri"])

    return response


def update():
    """Update an existing ElasticSearch record"""

    return


def update_graph(s_uri, p, o_uri):
    """Add a new RDF relationship to an an existing record"""

    # Can we do this more efficently ie. just add the new tripple to the graph and add the updates in batches    # Do we do the lookup against out config file here? (I think yes)
    # Do we store multiple entries for both Wikidata and RDF? (I think yes)

    record = get_by_uri(s_uri)
    if record:
        jsonld = json.dumps(record["_source"]["graph"])
        uid = record["_id"]
        g = Graph().parse(data=jsonld, format="json-ld")

        # add the new tripple / RDF statement to the existing graph
        g.add((URIRef(s_uri), p, URIRef(o_uri)))

        # re-serialise the graph and update the reccord
        jsonld = g.serialize(format="json-ld", context=context, indent=4).decode(
            "utf-8"
        )

        # create a ES doc
        doc = {
            "uri": record["_source"]["uri"],
            "collection": record["_source"]["collection"],
            "type": record["_source"]["type"],
            "graph": json.loads(jsonld),
        }
        es_json = json.dumps(doc)

        # Overwrite existing ES record
        response = es.index(index=index, id=uid, body=es_json)

        print("Updated ES record" + uid + " : " + record["_source"]["uri"])

    return response


def delete(id):
    """Delete an existing ElasticSearch record"""

    es.delete(id)

    return


def get_by_uri(uri):
    """Return an existing ElasticSearch record"""

    res = es.search(index=index, body={"query": {"match": {"uri": uri}}})
    if len(res["hits"]["hits"]):
        return res["hits"]["hits"][0]
    else:
        return


def get_by_type(type, size=1000):
    """Return an list of matching ElasticSearch record"""

<<<<<<< HEAD
    res = es.search(index=index, body={"query": {"match": {"type": type}}})
=======
    hits = es.search(index=index, body={"query": {"match": {"type": type}}}, size=size)
>>>>>>> 54e862c1

    # object
    # person
    # organisation
    # document
    # article
<<<<<<< HEAD
    
    return res["hits"]["hits"]
  
def get_graph(uri):
    """Return an the RDF graph for an ElasticSearch record"""

    record = get_by_uri(uri)
    if record:
        jsonld = json.dumps(record["_source"]["graph"])
        g = Graph().parse(data=jsonld, format="json-ld")

    return g

=======
>>>>>>> 54e862c1

def get_graph_by_type(type):
    """Return an list of matching ElasticSearch record"""

    g = Graph()
    records = get_by_type(type)
    for record in records:
        jsonld = json.dumps(record["_source"]["graph"])
        g.parse(data=jsonld, format="json-ld")

    return g

def search(query, filter):
    """Return an optionally filtered list of matching objects"""

    return


def add_same_as(s_uri, o_uri):
    """Adds a sameAs relationship to an existing record"""

    response = update_graph(s_uri, OWL.sameAs, o_uri)

    return response


def add_maker(uri, relationship, maker_uri):
    """Adds a maker relationship to an existing record"""

    response = update_graph(uri, FOAF.maker, maker_uri)
    # update_graph(URIRef(maker_uri), FOAF.made, URIRef(uri))

    return response


def add_user(uri, relationship, user_uri):
    """Adds a user relationship to an existing record"""

    # TODO: need to find a RDF term foor USER/USED?
    response = update_graph(uri, FOAF.maker, user_uri)
    # update_graph(URIRef(user_uri), FOAF.made, URIRef(uri))

    return response<|MERGE_RESOLUTION|>--- conflicted
+++ resolved
@@ -130,19 +130,7 @@
 def get_by_type(type, size=1000):
     """Return an list of matching ElasticSearch record"""
 
-<<<<<<< HEAD
-    res = es.search(index=index, body={"query": {"match": {"type": type}}})
-=======
-    hits = es.search(index=index, body={"query": {"match": {"type": type}}}, size=size)
->>>>>>> 54e862c1
-
-    # object
-    # person
-    # organisation
-    # document
-    # article
-<<<<<<< HEAD
-    
+    hits = es.search(index=index, body={"query": {"match": {"type": type}}}, size=size)    
     return res["hits"]["hits"]
   
 def get_graph(uri):
@@ -154,9 +142,6 @@
         g = Graph().parse(data=jsonld, format="json-ld")
 
     return g
-
-=======
->>>>>>> 54e862c1
 
 def get_graph_by_type(type):
     """Return an list of matching ElasticSearch record"""
