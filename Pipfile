--- conflicted
+++ resolved
@@ -5,12 +5,9 @@
 
 [dev-packages]
 pre-commit = "*"
-<<<<<<< HEAD
 jupyterlab = "*"
 matplotlib = "*"
-=======
 black = "*"
->>>>>>> 5afe3749
 
 [packages]
 flask = "*"
